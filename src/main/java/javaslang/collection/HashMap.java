--- conflicted
+++ resolved
@@ -324,15 +324,11 @@
         return HashSet.ofAll(iterator().map(Tuple2::_1));
     }
 
-<<<<<<< HEAD
     @Override
     public int length() {
         return trie.size();
     }
 
-=======
-    @SuppressWarnings("unchecked")
->>>>>>> ced202b3
     @Override
     public <U> Seq<U> map(Function<? super Tuple2<K, V>, ? extends U> mapper) {
         Objects.requireNonNull(mapper, "mapper is null");
